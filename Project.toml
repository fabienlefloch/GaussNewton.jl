--- conflicted
+++ resolved
@@ -11,8 +11,6 @@
 Test = "8dfed614-e22c-5e08-85e1-65c5234f0b40"
 
 [compat]
-<<<<<<< HEAD
+julia = "1"
 FiniteDiff = "2"
-=======
 ForwardDiff = "0.10"
->>>>>>> 1aa25e1b
